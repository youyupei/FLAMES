--- conflicted
+++ resolved
@@ -11,11 +11,7 @@
 
 \item{outdir}{The path to directory to store all output files.}
 
-<<<<<<< HEAD
-\item{n_process}{The number of threads to use to process the alignment file}
-=======
 \item{n_process}{The number of processes to use for parallelization.}
->>>>>>> 9d7a6095
 
 \item{pipeline}{The pipeline type as a character string, either \code{sc_single_sample} (single-cell, single-sample),
 \code{bulk} (bulk, single or multi-sample), or \code{sc_multi_sample} (single-cell, multiple samples)}
