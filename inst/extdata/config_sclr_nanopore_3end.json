--- conflicted
+++ resolved
@@ -7,12 +7,8 @@
         "do_gene_quantification": true,
         "do_genome_alignment": true,
         "do_isoform_identification": true,
-<<<<<<< HEAD
-        "bambu_isoform_identification": false,
+        "bambu_isoform_identification": true,
         "multithread_isoform_identification": true,
-=======
-        "bambu_isoform_identification": true,
->>>>>>> 7269dd1b
         "do_read_realignment": true,
         "do_transcript_quantification": true
     },
