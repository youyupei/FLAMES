--- conflicted
+++ resolved
@@ -54,11 +54,7 @@
     openFunc = gzip.open if filename.endswith(".gz") else open
     attrFunc = parseGTFAttributes if filename.endswith(
         "gtf.gz") or filename.endswith(".gtf") else parseGFFAttributes
-<<<<<<< HEAD
-    with openFunc(filename, "rt") as infile:
-=======
     with openFunc(filename, 'rt') as infile:
->>>>>>> b95f3b8e
         for line in infile:
             if line.startswith("#"):
                 continue
