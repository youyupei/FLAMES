Package: FLAMES
Type: Package
Title: FLAMES: Full Length Analysis of Mutations and Splicing in long read RNA-seq data
Version: 1.7.3
Date: 2023-10-2
Authors@R: c(
       person("Luyi", "Tian", role=c("aut"),
              email="tian.l@wehi.edu.au"),
       person("Changqing", "Wang", role=c("aut"),
              email="wang.ch@wehi.edu.au"),
       person("Youpei", "You", role=c("aut"),
              email="you.yu@wehi.edu.au"),
       person("Oliver", "Voogd", role=c("aut", "cre"),
              email="voogd.o@wehi.edu.au"),
       person("Jakob", "Schuster", role=c("aut"),
              email="schuster.j@wehi.edu.au"),
       person("Shian",  "Su", role=c("aut"),
              email="su.s@wehi.edu.au"),
       person("Matthew", "Ritchie",role=c("ctb"),
              email="mritchie@wehi.edu.au"))
Description: Semi-supervised isoform detection and annotation from both bulk and single-cell 
  long read RNA-seq data. Flames provides automated pipelines for analysing isoforms,
  as well as intermediate functions for manual execution.
biocViews: RNASeq, SingleCell, Transcriptomics, DataImport, 
            DifferentialSplicing, AlternativeSplicing, GeneExpression,
            LongRead
License: GPL (>= 2)
Encoding: UTF-8
Imports: 
    arrangements,
    basilisk,
    bambu,
    Biostrings,
    BiocGenerics,
    circlize,
    ComplexHeatmap,
    cowplot,
    dplyr,
    DropletUtils,
    GenomicRanges,
    GenomicFeatures,
    GenomicAlignments,
    GenomeInfoDb,
    ggplot2,
    ggbio,
    grid,
    gridExtra,
    igraph,
    jsonlite,
    magrittr,
    Matrix,
    parallel,
    reticulate,
    Rsamtools,
    rtracklayer,
    RColorBrewer,
    SingleCellExperiment,
    SummarizedExperiment,
    scater,
    S4Vectors,
    scuttle,
    stats,
    scran,
    stringr,
    MultiAssayExperiment,
    tidyr,
    utils,
    withr,
    zlibbioc,
    future,
    methods
Suggests: 
    BiocStyle,
    GEOquery,
    knitr,
    rmarkdown,
    markdown,
    BiocFileCache,
    R.utils,
    ShortRead,
    uwot,
<<<<<<< HEAD
    testthat (>= 3.0.0),
    xml2
LinkingTo: Rcpp, Rhtslib, zlibbioc, testthat
SystemRequirements: GNU make, C++11
=======
    testthat (>= 3.0.0)
LinkingTo: Rcpp, Rhtslib, zlibbioc
SystemRequirements: GNU make, C++17
>>>>>>> 3340fefc
RoxygenNote: 7.2.3
VignetteBuilder: knitr
URL: https://github.com/OliverVoogd/FLAMES
Config/testthat/edition: 3<|MERGE_RESOLUTION|>--- conflicted
+++ resolved
@@ -79,16 +79,10 @@
     R.utils,
     ShortRead,
     uwot,
-<<<<<<< HEAD
     testthat (>= 3.0.0),
     xml2
 LinkingTo: Rcpp, Rhtslib, zlibbioc, testthat
-SystemRequirements: GNU make, C++11
-=======
-    testthat (>= 3.0.0)
-LinkingTo: Rcpp, Rhtslib, zlibbioc
 SystemRequirements: GNU make, C++17
->>>>>>> 3340fefc
 RoxygenNote: 7.2.3
 VignetteBuilder: knitr
 URL: https://github.com/OliverVoogd/FLAMES
