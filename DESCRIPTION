--- conflicted
+++ resolved
@@ -1,11 +1,7 @@
 Package: FLAMES
 Type: Package
 Title: FLAMES; Full Length Transcriptome Splicing and Mutation Analysis for Long-Read Data
-<<<<<<< HEAD
-Version: 0.99.15
-=======
 Version: 0.99.16
->>>>>>> 7ed78af3
 Date: 2020-12-28
 Authors@R: c(person("Tian", "Luyi", role=c("aut"),
                     email="tian.l@wehi.edu.au"),
