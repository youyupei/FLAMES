--- conflicted
+++ resolved
@@ -54,13 +54,9 @@
     stringr,
     bambu,
     GenomeInfoDb,
-<<<<<<< HEAD
-    withr
-=======
     withr,
     Biostrings,
     GenomicFeatures
->>>>>>> 3ddad9b5
 Suggests: 
     BiocStyle,
     knitr,
