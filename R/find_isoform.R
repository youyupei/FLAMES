#' Isoform identification
#' @description Long-read isoform identification with FLAMES or bambu.
#' @param annotation Path to annotation file. If configured to use bambu, the annotation
#' must be provided as GTF file.
#' @param genome_fa The file path to genome fasta file.
#' @param genome_bam File path to BAM alignment file. Multiple files could be provided.
#' @param outdir The path to directory to store all output files.
#' @param config Parsed FLAMES configurations.
#' @return The updated annotation and the transcriptome assembly will be saved in the
#' output folder as \code{isoform_annotated.gff3} (GTF if bambu is selected) and
#' \code{transcript_assembly.fa} respectively.
#' @export
#' @examples
#' temp_path <- tempfile()
#' bfc <- BiocFileCache::BiocFileCache(temp_path, ask = FALSE)
#' file_url <- "https://raw.githubusercontent.com/OliverVoogd/FLAMESData/master/data"
#' fastq1 <- bfc[[names(BiocFileCache::bfcadd(bfc, "Fastq1", paste(file_url, "fastq/sample1.fastq.gz", sep = "/")))]]
#' genome_fa <- bfc[[names(BiocFileCache::bfcadd(bfc, "genome.fa", paste(file_url, "SIRV_isoforms_multi-fasta_170612a.fasta", sep = "/")))]]
#' annotation <- bfc[[names(BiocFileCache::bfcadd(bfc, "annot.gtf", paste(file_url, "SIRV_isoforms_multi-fasta-annotation_C_170612a.gtf", sep = "/")))]]
#' outdir <- tempfile()
#' dir.create(outdir)
#' if (is.character(locate_minimap2_dir())) {
#'     config <- jsonlite::fromJSON(system.file("extdata/SIRV_config_default.json", package = "FLAMES"))
#'     minimap2_align(
#'         config = config,
#'         fa_file = genome_fa,
#'         fq_in = fastq1,
#'         annot = annotation,
#'         outdir = outdir
#'     )
#' \dontrun{
#'     find_isoform(
#'         annotation = annotation, genome_fa = genome_fa,
#'         genome_bam = file.path(outdir, "align2genome.bam"),
#'         outdir = outdir, config = config
#'     )
#' }
#' }
find_isoform <- function(annotation, genome_fa, genome_bam, outdir, config) {
    # pipeline types: singe_cell, single_cell_multisample, bulk
    cat(format(Sys.time(), "%X %a %b %d %Y"), "find_isoform\n")
    if (config$pipeline_parameters$bambu_isoform_identification) {
        find_isoform_bambu(annotation, genome_fa, genome_bam, outdir, config)
    } else {
        find_isoform_flames(annotation, genome_fa, genome_bam, outdir, config)
    }
}

#' @importFrom bambu writeToGTF prepareAnnotations bambu
#' @importFrom withr with_package
#' @importFrom SummarizedExperiment assays rowRanges
find_isoform_bambu <- function(annotation, genome_fa, genome_bam, outdir, config) {
    bambuAnnotations <- bambu::prepareAnnotations(annotation)
    # Tmp fix: remove withr if bambu imports seqlengths properly
    # https://github.com/GoekeLab/bambu/issues/255
    # min.readCount seems to cause errors
    # https://github.com/GoekeLab/bambu/issues/364

    bambu_out <- withr::with_package("GenomeInfoDb", 
        bambu::bambu(
                reads = genome_bam, 
                annotations = bambuAnnotations, 
                genome = genome_fa, 
                quant = TRUE, 
                discovery = TRUE,
                lowMemory = TRUE,
                ncore = ifelse(is.vector(genome_bam), length(genome_bam), 1)
        ))

    bambu::writeToGTF(SummarizedExperiment::rowRanges(bambu_out), file.path(outdir, "isoform_annotated_unfiltered.gtf")) 
    if (is.null(config$isoform_parameters$bambu_trust_reference) || config$isoform_parameters$bambu_trust_reference) {
        bambu_out <- bambu_out[base::rowSums(SummarizedExperiment::assays(bambu_out)$counts)>=1,]
    } else {
        bambu_out <- bambu_out[base::rowSums(SummarizedExperiment::assays(bambu_out)$counts)>=config$isoform_parameters$min_sup_cn,]
    }

    isoform_gtf <- file.path(outdir, "isoform_annotated.gtf") # Bambu outputs GTF
    bambu::writeToGTF(SummarizedExperiment::rowRanges(bambu_out), isoform_gtf) 
    annotation_to_fasta(isoform_gtf, genome_fa, outdir)

    # isoform_objects <- list(transcript_dict = NULL, transcript_dict_i = parse_gff_tree(isoform_gtf)$transcript_dict)
    # isoform_objects
}

#' @importFrom reticulate import_from_path
#' @importFrom Rsamtools indexFa
#' @importFrom basilisk basiliskRun
find_isoform_flames <- function(annotation, genome_fa, genome_bam, outdir, config) {
    if (length(genome_bam) == 1) {
        ret <- basiliskRun(env = flames_env, fun = function(gff3, genome, iso, tss, fa, tran, ds, conf, raw) {
            python_path <- system.file("python", package = "FLAMES")
            find <- reticulate::import_from_path("find_isoform", python_path)
            ret <- find$find_isoform(gff3, genome, iso, tss, fa, tran, ds, conf, raw)
            ret
        },
        gff3 = annotation, genome = genome_bam, iso = file.path(outdir, "isoform_annotated.gff3"), tss = file.path(outdir, "tss_tes.bedgraph"), fa = genome_fa, tran = file.path(outdir, "transcript_assembly.fa"), ds = config$isoform_parameters$downsample_ratio, conf = config, raw = ifelse(config$isoform_parameters$generate_raw_isoform, file.path(outdir, "splice_raw.gff3"), FALSE)
        )
    } else {
        ret <- basiliskRun(env = flames_env, fun = function(gff3, genome, iso, tss, fa, tran, ds, conf, raw) {
            python_path <- system.file("python", package = "FLAMES")
            find <- reticulate::import_from_path("find_isoform", python_path)
            ret <- find$find_isoform_multisample(gff3, genome, iso, tss, fa, tran, ds, conf, raw)
            ret
        },
        gff3 = annotation, genome = genome_bam, iso = file.path(outdir, "isoform_annotated.gff3"), tss = file.path(outdir, "tss_tes.bedgraph"), fa = genome_fa, tran = file.path(outdir, "transcript_assembly.fa"), ds = config$isoform_parameters$downsample_ratio, conf = config, raw = ifelse(config$isoform_parameters$generate_raw_isoform, file.path(outdir, "splice_raw.gff3"), FALSE)
        )
    }
    # we then need to use Rsamtools to index transcript_fa
    Rsamtools::indexFa(file.path(outdir, "transcript_assembly.fa")) # index the output fa file
}

#' GTF/GFF to FASTA conversion
#' @description convert the transcript annotation to transcriptome assembly as FASTA file. The
#' genome annotation is first imported as TxDb object and then used to extract transcript sequence
#' from the genome assembly.
#' @param isoform_annotation Path to the annotation file (GTF/GFF3)
#' @param genome_fa The file path to genome fasta file.
#' @param outdir The path to directory to store the transcriptome as \code{transcript_assembly.fa}.
#' @param extract_fn (optional) Function to extract \code{GRangesList} from the genome TxDb object.
#' E.g. \code{function(txdb){GenomicFeatures::cdsBy(txdb, by="tx", use.names=TRUE)}}
#' @return Path to the outputted transcriptome assembly
#'
#' @importFrom Biostrings readDNAStringSet writeXStringSet
#' @importFrom GenomicFeatures extractTranscriptSeqs makeTxDbFromGFF
#' @importFrom Rsamtools indexFa
#'
#' @examples
#' fasta <- annotation_to_fasta(system.file("extdata/rps24.gtf.gz", package = "FLAMES"), system.file("extdata/rps24.fa.gz", package = "FLAMES"), tempdir())
#' cat(readChar(fasta, nchars = 1e3))
#'
#' @export
<<<<<<< HEAD
annotation_to_fasta <- function(isoform_annotation, genome_fa, outdir) {
  # check if all the transcript in the annotation is stranded
  annotation_d <- read.csv(isoform_annotation, sep = "\t", 
                    header = FALSE, stringsAsFactors = FALSE, 
                    comment.char = "#")
  strands  <- annotation_d[,7]
  if (any(strands == '.')) {
        strands[strands == '.'] <- '+'
        annotation_d[,7] <- strands
        modified_gtf <- paste0(tempfile(),'/tmp.gtf')
        dir.create(dirname(modified_gtf))
        write.table(annotation_d, modified_gtf, sep = "\t", 
                    row.names = FALSE, quote = FALSE, col.names = FALSE)
        isoform_annotation <- modified_gtf
    }
  rm(annotation_d, strands)

=======
annotation_to_fasta <- function(isoform_annotation, genome_fa, outdir, extract_fn) {
>>>>>>> 6ce64d3f
  out_file <- file.path(outdir, "transcript_assembly.fa")

  dna_string_set <- Biostrings::readDNAStringSet(genome_fa)
  names(dna_string_set) <- gsub(" .*$", "", names(dna_string_set))
  if (missing(extract_fn)) {
    txdb <- GenomicFeatures::makeTxDbFromGFF(isoform_annotation)
    tr_string_set <- GenomicFeatures::extractTranscriptSeqs(dna_string_set, txdb,
      use.names = TRUE)
  } else {
    extracted_grl<- extract_fn(txdb)
    tr_string_set <- GenomicFeatures::extractTranscriptSeqs(dna_string_set, extracted_grl)
    # additional arguments are allowed only when 'transcripts' is not a GRangesList object
  }

  if (length(names(tr_string_set)) > length(unique(names(tr_string_set)))) {
    cat("Duplicated transcript IDs present, removing ...")
    tr_string_set <- tr_string_set[unique(names(tr_string_set))]
  }

  Biostrings::writeXStringSet(tr_string_set, out_file)
  Rsamtools::indexFa(out_file)

  return(out_file)
}

#' Parse FLAMES' GFF output
#' @description Parse FLAMES' GFF ouputs into a Genomic Ranges List
#' @param file the GFF file to parse
#' @return A Genomic Ranges List
#' @examples
#' temp_path <- tempfile()
#' bfc <- BiocFileCache::BiocFileCache(temp_path, ask = FALSE)
#' file_url <- "https://raw.githubusercontent.com/OliverVoogd/FLAMESData/master/data"
#' fastq1 <- bfc[[names(BiocFileCache::bfcadd(bfc, "Fastq1", paste(file_url, "fastq/sample1.fastq.gz", sep = "/")))]]
#' genome_fa <- bfc[[names(BiocFileCache::bfcadd(bfc, "genome.fa", paste(file_url, "SIRV_isoforms_multi-fasta_170612a.fasta", sep = "/")))]]
#' annotation <- bfc[[names(BiocFileCache::bfcadd(bfc, "annot.gtf", paste(file_url, "SIRV_isoforms_multi-fasta-annotation_C_170612a.gtf", sep = "/")))]]
#' outdir <- tempfile()
#' dir.create(outdir)
#' if (is.character(locate_minimap2_dir())) {
#'     config <- jsonlite::fromJSON(system.file("extdata/SIRV_config_default.json", package = "FLAMES"))
#'     minimap2_align(
#'         config = config,
#'         fa_file = genome_fa,
#'         fq_in = fastq1,
#'         annot = annotation,
#'         outdir = outdir
#'     )
#'     find_isoform(
#'         annotation = annotation, genome_fa = genome_fa,
#'         genome_bam = file.path(outdir, "align2genome.bam"),
#'         outdir = outdir, config = config
#'     )
#'     grlist <- get_GRangesList(file = file.path(outdir, "isoform_annotated.gff3"))
#' }
#' @importFrom rtracklayer import
#' @export
get_GRangesList <- function(file) {
    isoform_gr <- rtracklayer::import(file, feature.type = c("exon", "utr"))
    if (grepl("\\.gff3(\\.gz)?$", file)) {
        isoform_gr$Parent <- as.character(isoform_gr$Parent)
        isoform_gr$transcript_id <- unlist(lapply(strsplit(isoform_gr$Parent, split = ":"), function(x) {
            x[2]
        }))
    }
    #    if (!is.null("gene")) {
    #        isoform_gr <- isoform_gr[isoform_gr$gene_id == gene]
    #    }
    isoform_grl <- S4Vectors::split(isoform_gr, isoform_gr$transcript_id)
    return(isoform_grl)
}<|MERGE_RESOLUTION|>--- conflicted
+++ resolved
@@ -129,8 +129,7 @@
 #' cat(readChar(fasta, nchars = 1e3))
 #'
 #' @export
-<<<<<<< HEAD
-annotation_to_fasta <- function(isoform_annotation, genome_fa, outdir) {
+annotation_to_fasta <- function(isoform_annotation, genome_fa, outdir, extract_fn) {
   # check if all the transcript in the annotation is stranded
   annotation_d <- read.csv(isoform_annotation, sep = "\t", 
                     header = FALSE, stringsAsFactors = FALSE, 
@@ -147,9 +146,6 @@
     }
   rm(annotation_d, strands)
 
-=======
-annotation_to_fasta <- function(isoform_annotation, genome_fa, outdir, extract_fn) {
->>>>>>> 6ce64d3f
   out_file <- file.path(outdir, "transcript_assembly.fa")
 
   dna_string_set <- Biostrings::readDNAStringSet(genome_fa)
